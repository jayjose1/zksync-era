--- conflicted
+++ resolved
@@ -11,12 +11,8 @@
     time,
 };
 use zksync_consensus_roles::validator::{BlockNumber, FinalBlock};
-<<<<<<< HEAD
 use zksync_consensus_storage::BlockStore;
-=======
-use zksync_consensus_storage::{BlockStore, StorageError, StorageResult};
 use zksync_dal::blocks_dal::ConsensusBlockFields;
->>>>>>> 684e933f
 use zksync_dal::{ConnectionPool, StorageProcessor};
 use zksync_types::{api::en::SyncBlock, Address, MiniblockNumber};
 
@@ -155,17 +151,11 @@
         };
         if let Some(actual_consensus_fields) = &actual_consensus_fields {
             let actual_consensus_fields = ConsensusBlockFields::decode(actual_consensus_fields)
-                .context("ConsensusBlockFields::decode()")
-                .map_err(StorageError::Database)?;
+                .context("ConsensusBlockFields::decode()")?;
             // While justifications may differ among nodes for an arbitrary block, we assume that
             // the genesis block has a hardcoded justification.
-<<<<<<< HEAD
-            if *actual_consensus_fields != expected_consensus_fields {
+            if actual_consensus_fields != expected_consensus_fields {
                 return Err(anyhow::anyhow!(
-=======
-            if actual_consensus_fields != expected_consensus_fields {
-                let err = anyhow::anyhow!(
->>>>>>> 684e933f
                     "Genesis block consensus fields in Postgres {actual_consensus_fields:?} do not match \
                      the configured ones {expected_consensus_fields:?}"
                 ).into());
