--- conflicted
+++ resolved
@@ -66,13 +66,10 @@
         let args = `--private-key ${alice.privateKey} --erc20-bridge ${l1BridgeProxy.address}`;
         let command = `${baseCommandL1} initialize-bridges ${args}`;
         await spawn(command);
-<<<<<<< HEAD
         await sleep(2);
         let command2 = `${baseCommandL1} initialize-erc20-bridge-chain ${args}`;
         await spawn(command2);
         await sleep(2);
-=======
->>>>>>> 7c137b72
 
         const setAccessModeTx = await allowListContract.setAccessMode(l1BridgeProxy.address, 2);
         await setAccessModeTx.wait();
