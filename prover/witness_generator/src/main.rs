--- conflicted
+++ resolved
@@ -5,19 +5,10 @@
 use std::time::Instant;
 use structopt::StructOpt;
 use tokio::sync::watch;
-<<<<<<< HEAD
-use zksync_config::configs::{FriWitnessGeneratorConfig, PrometheusConfig};
+use zksync_config::configs::{FriWitnessGeneratorConfig, PostgresConfig, PrometheusConfig};
 use zksync_config::ObjectStoreConfig;
-use zksync_dal::{connection::DbVariant, ConnectionPool};
+use zksync_dal::ConnectionPool;
 use zksync_env_config::{object_store::ProverObjectStoreConfig, FromEnv};
-=======
-use zksync_config::configs::{FriWitnessGeneratorConfig, PostgresConfig, PrometheusConfig};
-use zksync_dal::ConnectionPool;
-use zksync_env_config::{
-    object_store::{ProverObjectStoreConfig, PublicObjectStoreConfig},
-    FromEnv,
-};
->>>>>>> 0ff922da
 use zksync_object_store::ObjectStoreFactory;
 use zksync_prover_utils::get_stop_signal_receiver;
 use zksync_queued_job_processor::JobProcessor;
@@ -129,7 +120,6 @@
         );
     }
 
-<<<<<<< HEAD
     let rounds = match (opt.round, opt.all_rounds) {
         (Some(round), false) => vec![round],
         (None, true) => vec![
@@ -142,70 +132,6 @@
             return Err(anyhow!(
                 "Expected --all_rounds flag with no --round flag present"
             ));
-=======
-    let prometheus_config = if use_push_gateway {
-        PrometheusExporterConfig::push(
-            prometheus_config.gateway_endpoint(),
-            prometheus_config.push_interval(),
-        )
-    } else {
-        PrometheusExporterConfig::pull(prometheus_config.listener_port)
-    };
-    let prometheus_task = prometheus_config.run(stop_receiver.clone());
-
-    let public_object_store_config =
-        PublicObjectStoreConfig::from_env().context("PublicObjectStoreConfig::from_env()")?;
-    let witness_generator_task = match opt.round {
-        AggregationRound::BasicCircuits => {
-            let public_blob_store = match config.shall_save_to_public_bucket {
-                false => None,
-                true => Some(
-                    ObjectStoreFactory::new(public_object_store_config.0)
-                        .create_store()
-                        .await,
-                ),
-            };
-            let generator = BasicWitnessGenerator::new(
-                config,
-                &store_factory,
-                public_blob_store,
-                connection_pool,
-                prover_connection_pool,
-                protocol_versions.clone(),
-            )
-            .await;
-            generator.run(stop_receiver, opt.batch_size)
-        }
-        AggregationRound::LeafAggregation => {
-            let generator = LeafAggregationWitnessGenerator::new(
-                config,
-                &store_factory,
-                prover_connection_pool,
-                protocol_versions.clone(),
-            )
-            .await;
-            generator.run(stop_receiver, opt.batch_size)
-        }
-        AggregationRound::NodeAggregation => {
-            let generator = NodeAggregationWitnessGenerator::new(
-                config,
-                &store_factory,
-                prover_connection_pool,
-                protocol_versions.clone(),
-            )
-            .await;
-            generator.run(stop_receiver, opt.batch_size)
-        }
-        AggregationRound::Scheduler => {
-            let generator = SchedulerWitnessGenerator::new(
-                config,
-                &store_factory,
-                prover_connection_pool,
-                protocol_versions,
-            )
-            .await;
-            generator.run(stop_receiver, opt.batch_size)
->>>>>>> 0ff922da
         }
     };
 
@@ -232,7 +158,7 @@
 
         let witness_generator_task = match round {
             AggregationRound::BasicCircuits => {
-                let public_blob_store = match config.shall_save_to_public_bucket {
+                let public_blob_store = match config.shall_save_to_public_bucket.clone() {
                     false => None,
                     true => Some(
                         ObjectStoreFactory::new(
@@ -266,6 +192,7 @@
             }
             AggregationRound::NodeAggregation => {
                 let generator = NodeAggregationWitnessGenerator::new(
+                    config.clone(),
                     &store_factory,
                     prover_connection_pool.clone(),
                     protocol_versions.clone(),
@@ -275,6 +202,7 @@
             }
             AggregationRound::Scheduler => {
                 let generator = SchedulerWitnessGenerator::new(
+                    config.clone(),
                     &store_factory,
                     prover_connection_pool.clone(),
                     protocol_versions.clone(),
