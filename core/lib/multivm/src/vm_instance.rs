use crate::interface::{
    BootloaderMemory, CurrentExecutionState, FinishedL1Batch, L1BatchEnv, L2BlockEnv, SystemEnv,
    VmExecutionMode, VmExecutionResultAndLogs, VmInterface, VmInterfaceHistoryEnabled,
    VmMemoryMetrics,
};

use zksync_state::{StoragePtr, WriteStorage};
use zksync_types::VmVersion;
use zksync_utils::bytecode::CompressedBytecodeInfo;

use crate::glue::history_mode::HistoryMode;
use crate::tracers::TracerDispatcher;

#[derive(Debug)]
<<<<<<< HEAD
pub(crate) enum VmInstanceVersion<S: ReadStorage, H: HistoryMode> {
    VmM5(Box<crate::vm_m5::VmInstance<StorageView<S>>>),
    VmM6(Box<crate::vm_m6::VmInstance<StorageView<S>, H::VmM6Mode>>),
    Vm1_3_2(Box<crate::vm_1_3_2::VmInstance<StorageView<S>, H::Vm1_3_2Mode>>),
    VmVirtualBlocks(Box<crate::vm_virtual_blocks::Vm<StorageView<S>, H::VmVirtualBlocksMode>>),
    VmVirtualBlocksRefundsEnhancement(
        Box<
            crate::vm_refunds_enhancement::Vm<StorageView<S>, H::VmVirtualBlocksRefundsEnhancement>,
        >,
    ),
    VmBoojumIntegration(Box<crate::vm_latest::Vm<StorageView<S>, H::VmBoojumIntegration>>),
}

impl<S: ReadStorage, H: HistoryMode> VmInstance<S, H> {
    /// Push tx into memory for the future execution
    pub fn push_transaction(&mut self, tx: &zksync_types::Transaction) {
        match &mut self.vm {
            VmInstanceVersion::VmM5(vm) => {
                crate::vm_m5::vm_with_bootloader::push_transaction_to_bootloader_memory(
                    vm,
                    tx,
                    self.system_env.execution_mode.glue_into(),
                )
            }
            VmInstanceVersion::VmM6(vm) => {
                crate::vm_m6::vm_with_bootloader::push_transaction_to_bootloader_memory(
                    vm,
                    tx,
                    self.system_env.execution_mode.glue_into(),
                    None,
                )
            }
            VmInstanceVersion::Vm1_3_2(vm) => {
                crate::vm_1_3_2::vm_with_bootloader::push_transaction_to_bootloader_memory(
                    vm,
                    tx,
                    self.system_env.execution_mode.glue_into(),
                    None,
                )
            }
            VmInstanceVersion::VmVirtualBlocks(vm) => {
                vm.push_transaction(tx.clone());
            }
            VmInstanceVersion::VmVirtualBlocksRefundsEnhancement(vm) => {
                vm.push_transaction(tx.clone());
            }
            VmInstanceVersion::VmBoojumIntegration(vm) => {
                vm.push_transaction(tx.clone());
            }
=======
pub enum VmInstance<S: WriteStorage, H: HistoryMode> {
    VmM5(crate::vm_m5::Vm<S, H>),
    VmM6(crate::vm_m6::Vm<S, H>),
    Vm1_3_2(crate::vm_1_3_2::Vm<S, H>),
    VmVirtualBlocks(crate::vm_virtual_blocks::Vm<S, H>),
    VmVirtualBlocksRefundsEnhancement(crate::vm_refunds_enhancement::Vm<S, H>),
    VmBoojumIntegration(crate::vm_latest::Vm<S, H>),
}

macro_rules! dispatch_vm {
    ($self:ident.$function:ident($($params:tt)*)) => {
        match $self {
            VmInstance::VmM5(vm) => vm.$function($($params)*),
            VmInstance::VmM6(vm) => vm.$function($($params)*),
            VmInstance::Vm1_3_2(vm) => vm.$function($($params)*),
            VmInstance::VmVirtualBlocks(vm) => vm.$function($($params)*),
            VmInstance::VmVirtualBlocksRefundsEnhancement(vm) => vm.$function($($params)*),
            VmInstance::VmBoojumIntegration(vm) => vm.$function($($params)*),
>>>>>>> 7c137b72
        }
    };
}

impl<S: WriteStorage, H: HistoryMode> VmInterface<S, H> for VmInstance<S, H> {
    type TracerDispatcher = TracerDispatcher<S, H>;

    fn new(batch_env: L1BatchEnv, system_env: SystemEnv, storage_view: StoragePtr<S>) -> Self {
        let protocol_version = system_env.version;
        let vm_version: VmVersion = protocol_version.into();
        Self::new_with_specific_version(batch_env, system_env, storage_view, vm_version)
    }

<<<<<<< HEAD
    /// Return the results of execution of all batch
    pub fn finish_batch(&mut self) -> FinishedL1Batch {
        match &mut self.vm {
            VmInstanceVersion::VmM5(vm) => vm
                .execute_till_block_end(
                    crate::vm_m5::vm_with_bootloader::BootloaderJobType::BlockPostprocessing,
                )
                .glue_into(),
            VmInstanceVersion::VmM6(vm) => vm
                .execute_till_block_end(
                    crate::vm_m6::vm_with_bootloader::BootloaderJobType::BlockPostprocessing,
                )
                .glue_into(),
            VmInstanceVersion::Vm1_3_2(vm) => vm
                .execute_till_block_end(
                    crate::vm_1_3_2::vm_with_bootloader::BootloaderJobType::BlockPostprocessing,
                )
                .glue_into(),
            VmInstanceVersion::VmVirtualBlocks(vm) => {
                let result = vm.execute(VmExecutionMode::Batch.glue_into());
                let execution_state = vm.get_current_execution_state();
                let bootloader_memory = vm.get_bootloader_memory();
                FinishedL1Batch {
                    block_tip_execution_result: result.glue_into(),
                    final_execution_state: execution_state.glue_into(),
                    final_bootloader_memory: Some(bootloader_memory),
                }
            }
            VmInstanceVersion::VmVirtualBlocksRefundsEnhancement(vm) => {
                let result = vm.execute(VmExecutionMode::Batch);
                let execution_state = vm.get_current_execution_state();
                let bootloader_memory = vm.get_bootloader_memory();
                FinishedL1Batch {
                    block_tip_execution_result: result,
                    final_execution_state: execution_state,
                    final_bootloader_memory: Some(bootloader_memory),
                }
            }
            VmInstanceVersion::VmBoojumIntegration(vm) => {
                let result = vm.execute(VmExecutionMode::Batch);
                let execution_state = vm.get_current_execution_state();
                let bootloader_memory = vm.get_bootloader_memory();
                FinishedL1Batch {
                    block_tip_execution_result: result,
                    final_execution_state: execution_state,
                    final_bootloader_memory: Some(bootloader_memory),
                }
            }
        }
=======
    /// Push tx into memory for the future execution
    fn push_transaction(&mut self, tx: zksync_types::Transaction) {
        dispatch_vm!(self.push_transaction(tx))
>>>>>>> 7c137b72
    }

    /// Execute the batch without stops after each tx.
    /// This method allows to execute the part  of the VM cycle after executing all txs.
<<<<<<< HEAD
    pub fn execute_block_tip(&mut self) -> crate::interface::VmExecutionResultAndLogs {
        match &mut self.vm {
            VmInstanceVersion::VmM5(vm) => vm.execute_block_tip().glue_into(),
            VmInstanceVersion::VmM6(vm) => vm.execute_block_tip().glue_into(),
            VmInstanceVersion::Vm1_3_2(vm) => vm.execute_block_tip().glue_into(),
            VmInstanceVersion::VmVirtualBlocks(vm) => vm
                .execute(VmExecutionMode::Bootloader.glue_into())
                .glue_into(),
            VmInstanceVersion::VmVirtualBlocksRefundsEnhancement(vm) => {
                vm.execute(VmExecutionMode::Bootloader)
            }
            VmInstanceVersion::VmBoojumIntegration(vm) => vm.execute(VmExecutionMode::Bootloader),
        }
    }

    /// Execute next transaction and stop vm right after next transaction execution
    pub fn execute_next_transaction(&mut self) -> crate::interface::VmExecutionResultAndLogs {
        match &mut self.vm {
            VmInstanceVersion::VmM5(vm) => match self.system_env.execution_mode {
                TxExecutionMode::VerifyExecute => vm.execute_next_tx().glue_into(),
                TxExecutionMode::EstimateFee | TxExecutionMode::EthCall => vm
                    .execute_till_block_end(
                        crate::vm_m5::vm_with_bootloader::BootloaderJobType::TransactionExecution,
                    )
                    .glue_into(),
            },
            VmInstanceVersion::VmM6(vm) => {
                match self.system_env.execution_mode {
                    TxExecutionMode::VerifyExecute => {
                        // Even that call tracer is supported by vm vm1.3.2, we don't use it for multivm
                        vm.execute_next_tx(
                            self.system_env.default_validation_computational_gas_limit,
                            false,
                        )
                        .glue_into()
                    }
                    TxExecutionMode::EstimateFee | TxExecutionMode::EthCall => vm
                        .execute_till_block_end(
                             crate::vm_m6::vm_with_bootloader::BootloaderJobType::TransactionExecution,
                        )
                        .glue_into(),
                }
            }
            VmInstanceVersion::Vm1_3_2(vm) => {
                match self.system_env.execution_mode {
                    TxExecutionMode::VerifyExecute => {
                        // Even that call tracer is supported by vm vm1.3.2, we don't use it for multivm
                        vm.execute_next_tx(
                            self.system_env.default_validation_computational_gas_limit,
                            false,
                        )
                        .glue_into()
                    }
                    TxExecutionMode::EstimateFee | TxExecutionMode::EthCall => vm
                        .execute_till_block_end(
                            crate::vm_1_3_2::vm_with_bootloader::BootloaderJobType::TransactionExecution,
                        )
                        .glue_into(),
                }
            }
            VmInstanceVersion::VmVirtualBlocks(vm) => {
                vm.execute(VmExecutionMode::OneTx.glue_into()).glue_into()
            }
            VmInstanceVersion::VmVirtualBlocksRefundsEnhancement(vm) => {
                vm.execute(VmExecutionMode::OneTx)
            }
            VmInstanceVersion::VmBoojumIntegration(vm) => vm.execute(VmExecutionMode::OneTx),
        }
    }

    /// Get compressed bytecodes of the last executed transaction
    pub fn get_last_tx_compressed_bytecodes(&self) -> Vec<CompressedBytecodeInfo> {
        match &self.vm {
            VmInstanceVersion::VmVirtualBlocks(vm) => vm.get_last_tx_compressed_bytecodes(),
            VmInstanceVersion::VmVirtualBlocksRefundsEnhancement(vm) => {
                vm.get_last_tx_compressed_bytecodes()
            }
            VmInstanceVersion::VmBoojumIntegration(vm) => vm.get_last_tx_compressed_bytecodes(),
            _ => self.last_tx_compressed_bytecodes.clone(),
        }
    }

    /// Execute next transaction with custom tracers
    pub fn inspect_next_transaction(
        &mut self,
        tracers: Vec<Box<dyn MultivmTracer<StorageView<S>, H>>>,
    ) -> crate::interface::VmExecutionResultAndLogs {
        match &mut self.vm {
            VmInstanceVersion::VmVirtualBlocks(vm) => vm
                .inspect(
                    tracers
                        .into_iter()
                        .map(|tracer| tracer.vm_virtual_blocks())
                        .collect(),
                    VmExecutionMode::OneTx.glue_into(),
                )
                .glue_into(),
            VmInstanceVersion::VmVirtualBlocksRefundsEnhancement(vm) => vm.inspect(
                tracers
                    .into_iter()
                    .map(|tracer| tracer.vm_refunds_enhancement())
                    .collect(),
                VmExecutionMode::OneTx,
            ),
            VmInstanceVersion::VmBoojumIntegration(vm) => vm.inspect(
                tracers.into_iter().map(|tracer| tracer.latest()).collect(),
                VmExecutionMode::OneTx,
            ),
            _ => self.execute_next_transaction(),
        }
=======
    fn execute(&mut self, execution_mode: VmExecutionMode) -> VmExecutionResultAndLogs {
        dispatch_vm!(self.execute(execution_mode))
    }

    /// Execute next transaction with custom tracers
    fn inspect(
        &mut self,
        dispatcher: Self::TracerDispatcher,
        execution_mode: VmExecutionMode,
    ) -> VmExecutionResultAndLogs {
        dispatch_vm!(self.inspect(dispatcher.into(), execution_mode))
    }

    fn get_bootloader_memory(&self) -> BootloaderMemory {
        dispatch_vm!(self.get_bootloader_memory())
    }

    /// Get compressed bytecodes of the last executed transaction
    fn get_last_tx_compressed_bytecodes(&self) -> Vec<CompressedBytecodeInfo> {
        dispatch_vm!(self.get_last_tx_compressed_bytecodes())
    }

    fn start_new_l2_block(&mut self, l2_block_env: L2BlockEnv) {
        dispatch_vm!(self.start_new_l2_block(l2_block_env))
    }

    fn get_current_execution_state(&self) -> CurrentExecutionState {
        dispatch_vm!(self.get_current_execution_state())
>>>>>>> 7c137b72
    }

    /// Execute transaction with optional bytecode compression.
    fn execute_transaction_with_bytecode_compression(
        &mut self,
        tx: zksync_types::Transaction,
        with_compression: bool,
<<<<<<< HEAD
    ) -> Result<
        crate::interface::VmExecutionResultAndLogs,
        crate::interface::BytecodeCompressionError,
    > {
        match &mut self.vm {
            VmInstanceVersion::VmM5(vm) => {
                crate::vm_m5::vm_with_bootloader::push_transaction_to_bootloader_memory(
                    vm,
                    &tx,
                    self.system_env.execution_mode.glue_into(),
                );
                Ok(vm.execute_next_tx().glue_into())
            }
            VmInstanceVersion::VmM6(vm) => {
                use crate::vm_m6::storage::Storage;
                let bytecodes = if with_compression {
                    let deps = tx.execute.factory_deps.as_deref().unwrap_or_default();
                    let mut deps_hashes = HashSet::with_capacity(deps.len());
                    let mut bytecode_hashes = vec![];
                    let filtered_deps = deps.iter().filter_map(|bytecode| {
                        let bytecode_hash = hash_bytecode(bytecode);
                        let is_known = !deps_hashes.insert(bytecode_hash)
                            || vm
                                .state
                                .storage
                                .storage
                                .get_ptr()
                                .borrow_mut()
                                .is_bytecode_exists(&bytecode_hash);

                        if is_known {
                            None
                        } else {
                            bytecode_hashes.push(bytecode_hash);
                            CompressedBytecodeInfo::from_original(bytecode.clone()).ok()
                        }
                    });
                    let compressed_bytecodes: Vec<_> = filtered_deps.collect();

                    self.last_tx_compressed_bytecodes = compressed_bytecodes.clone();
                    crate::vm_m6::vm_with_bootloader::push_transaction_to_bootloader_memory(
                        vm,
                        &tx,
                        self.system_env.execution_mode.glue_into(),
                        Some(compressed_bytecodes),
                    );
                    bytecode_hashes
                } else {
                    crate::vm_m6::vm_with_bootloader::push_transaction_to_bootloader_memory(
                        vm,
                        &tx,
                        self.system_env.execution_mode.glue_into(),
                        Some(vec![]),
                    );
                    vec![]
                };

                // Even that call tracer is supported by vm m6, we don't use it for multivm
                let result = vm
                    .execute_next_tx(
                        self.system_env.default_validation_computational_gas_limit,
                        false,
                    )
                    .glue_into();
                if bytecodes.iter().any(|info| {
                    !vm.state
                        .storage
                        .storage
                        .get_ptr()
                        .borrow_mut()
                        .is_bytecode_exists(info)
                }) {
                    Err(crate::interface::BytecodeCompressionError::BytecodeCompressionFailed)
                } else {
                    Ok(result)
                }
            }
            VmInstanceVersion::Vm1_3_2(vm) => {
                use crate::vm_m6::storage::Storage;
                let bytecodes = if with_compression {
                    let deps = tx.execute.factory_deps.as_deref().unwrap_or_default();
                    let mut deps_hashes = HashSet::with_capacity(deps.len());
                    let mut bytecode_hashes = vec![];
                    let filtered_deps = deps.iter().filter_map(|bytecode| {
                        let bytecode_hash = hash_bytecode(bytecode);
                        let is_known = !deps_hashes.insert(bytecode_hash)
                            || vm
                                .state
                                .storage
                                .storage
                                .get_ptr()
                                .borrow_mut()
                                .is_bytecode_exists(&bytecode_hash);

                        if is_known {
                            None
                        } else {
                            bytecode_hashes.push(bytecode_hash);
                            CompressedBytecodeInfo::from_original(bytecode.clone()).ok()
                        }
                    });
                    let compressed_bytecodes: Vec<_> = filtered_deps.collect();

                    self.last_tx_compressed_bytecodes = compressed_bytecodes.clone();
                    crate::vm_1_3_2::vm_with_bootloader::push_transaction_to_bootloader_memory(
                        vm,
                        &tx,
                        self.system_env.execution_mode.glue_into(),
                        Some(compressed_bytecodes),
                    );
                    bytecode_hashes
                } else {
                    crate::vm_1_3_2::vm_with_bootloader::push_transaction_to_bootloader_memory(
                        vm,
                        &tx,
                        self.system_env.execution_mode.glue_into(),
                        Some(vec![]),
                    );
                    vec![]
                };

                // Even that call tracer is supported by vm m6, we don't use it for multivm
                let result = vm
                    .execute_next_tx(
                        self.system_env.default_validation_computational_gas_limit,
                        false,
                    )
                    .glue_into();
                if bytecodes.iter().any(|info| {
                    !vm.state
                        .storage
                        .storage
                        .get_ptr()
                        .borrow_mut()
                        .is_bytecode_exists(info)
                }) {
                    Err(crate::interface::BytecodeCompressionError::BytecodeCompressionFailed)
                } else {
                    Ok(result)
                }
            }
            VmInstanceVersion::VmVirtualBlocks(vm) => vm
                .execute_transaction_with_bytecode_compression(tx, with_compression)
                .glue_into(),
            VmInstanceVersion::VmVirtualBlocksRefundsEnhancement(vm) => {
                vm.execute_transaction_with_bytecode_compression(tx, with_compression)
            }
            VmInstanceVersion::VmBoojumIntegration(vm) => {
                vm.execute_transaction_with_bytecode_compression(tx, with_compression)
            }
        }
=======
    ) -> Result<VmExecutionResultAndLogs, crate::interface::BytecodeCompressionError> {
        dispatch_vm!(self.execute_transaction_with_bytecode_compression(tx, with_compression))
>>>>>>> 7c137b72
    }

    /// Inspect transaction with optional bytecode compression.
    fn inspect_transaction_with_bytecode_compression(
        &mut self,
        dispatcher: Self::TracerDispatcher,
        tx: zksync_types::Transaction,
        with_compression: bool,
<<<<<<< HEAD
    ) -> Result<
        crate::interface::VmExecutionResultAndLogs,
        crate::interface::BytecodeCompressionError,
    > {
        match &mut self.vm {
            VmInstanceVersion::VmVirtualBlocks(vm) => vm
                .inspect_transaction_with_bytecode_compression(
                    tracers
                        .into_iter()
                        .map(|tracer| tracer.vm_virtual_blocks())
                        .collect(),
                    tx,
                    with_compression,
                )
                .glue_into(),
            VmInstanceVersion::VmVirtualBlocksRefundsEnhancement(vm) => vm
                .inspect_transaction_with_bytecode_compression(
                    tracers
                        .into_iter()
                        .map(|tracer| tracer.vm_refunds_enhancement())
                        .collect(),
                    tx,
                    with_compression,
                ),
            VmInstanceVersion::VmBoojumIntegration(vm) => vm
                .inspect_transaction_with_bytecode_compression(
                    tracers.into_iter().map(|tracer| tracer.latest()).collect(),
                    tx,
                    with_compression,
                ),
            _ => {
                self.last_tx_compressed_bytecodes = vec![];
                self.execute_transaction_with_bytecode_compression(tx, with_compression)
            }
        }
    }

    pub fn start_new_l2_block(&mut self, l2_block_env: L2BlockEnv) {
        match &mut self.vm {
            VmInstanceVersion::VmVirtualBlocks(vm) => {
                vm.start_new_l2_block(l2_block_env.glue_into());
            }
            VmInstanceVersion::VmVirtualBlocksRefundsEnhancement(vm) => {
                vm.start_new_l2_block(l2_block_env);
            }
            VmInstanceVersion::VmBoojumIntegration(vm) => {
                vm.start_new_l2_block(l2_block_env);
            }
            _ => {}
        }
    }

    pub fn record_vm_memory_metrics(&self) -> Option<VmMemoryMetrics> {
        match &self.vm {
            VmInstanceVersion::VmM5(_) => None,
            VmInstanceVersion::VmM6(vm) => Some(VmMemoryMetrics {
                event_sink_inner: vm.state.event_sink.get_size(),
                event_sink_history: vm.state.event_sink.get_history_size(),
                memory_inner: vm.state.memory.get_size(),
                memory_history: vm.state.memory.get_history_size(),
                decommittment_processor_inner: vm.state.decommittment_processor.get_size(),
                decommittment_processor_history: vm
                    .state
                    .decommittment_processor
                    .get_history_size(),
                storage_inner: vm.state.storage.get_size(),
                storage_history: vm.state.storage.get_history_size(),
            }),
            VmInstanceVersion::Vm1_3_2(vm) => Some(VmMemoryMetrics {
                event_sink_inner: vm.state.event_sink.get_size(),
                event_sink_history: vm.state.event_sink.get_history_size(),
                memory_inner: vm.state.memory.get_size(),
                memory_history: vm.state.memory.get_history_size(),
                decommittment_processor_inner: vm.state.decommittment_processor.get_size(),
                decommittment_processor_history: vm
                    .state
                    .decommittment_processor
                    .get_history_size(),
                storage_inner: vm.state.storage.get_size(),
                storage_history: vm.state.storage.get_history_size(),
            }),
            VmInstanceVersion::VmVirtualBlocks(vm) => {
                Some(vm.record_vm_memory_metrics().glue_into())
            }
            VmInstanceVersion::VmVirtualBlocksRefundsEnhancement(vm) => {
                Some(vm.record_vm_memory_metrics())
            }
            VmInstanceVersion::VmBoojumIntegration(vm) => Some(vm.record_vm_memory_metrics()),
        }
    }
}

impl<S: ReadStorage> VmInstance<S, crate::vm_latest::HistoryEnabled> {
    pub fn make_snapshot(&mut self) {
        match &mut self.vm {
            VmInstanceVersion::VmM5(vm) => vm.save_current_vm_as_snapshot(),
            VmInstanceVersion::VmM6(vm) => vm.save_current_vm_as_snapshot(),
            VmInstanceVersion::Vm1_3_2(vm) => vm.save_current_vm_as_snapshot(),
            VmInstanceVersion::VmVirtualBlocks(vm) => vm.make_snapshot(),
            VmInstanceVersion::VmVirtualBlocksRefundsEnhancement(vm) => vm.make_snapshot(),
            VmInstanceVersion::VmBoojumIntegration(vm) => vm.make_snapshot(),
        }
    }

    pub fn rollback_to_the_latest_snapshot(&mut self) {
        match &mut self.vm {
            VmInstanceVersion::VmM5(vm) => vm.rollback_to_latest_snapshot_popping(),
            VmInstanceVersion::VmM6(vm) => vm.rollback_to_latest_snapshot_popping(),
            VmInstanceVersion::Vm1_3_2(vm) => vm.rollback_to_latest_snapshot_popping(),
            VmInstanceVersion::VmVirtualBlocks(vm) => {
                vm.rollback_to_the_latest_snapshot();
            }
            VmInstanceVersion::VmVirtualBlocksRefundsEnhancement(vm) => {
                vm.rollback_to_the_latest_snapshot();
            }
            VmInstanceVersion::VmBoojumIntegration(vm) => {
                vm.rollback_to_the_latest_snapshot();
            }
        }
=======
    ) -> Result<VmExecutionResultAndLogs, crate::interface::BytecodeCompressionError> {
        dispatch_vm!(self.inspect_transaction_with_bytecode_compression(
            dispatcher.into(),
            tx,
            with_compression
        ))
    }

    fn record_vm_memory_metrics(&self) -> VmMemoryMetrics {
        dispatch_vm!(self.record_vm_memory_metrics())
    }

    /// Return the results of execution of all batch
    fn finish_batch(&mut self) -> FinishedL1Batch {
        dispatch_vm!(self.finish_batch())
    }
}

impl<S: WriteStorage> VmInterfaceHistoryEnabled<S>
    for VmInstance<S, crate::vm_latest::HistoryEnabled>
{
    fn make_snapshot(&mut self) {
        dispatch_vm!(self.make_snapshot())
    }

    fn rollback_to_the_latest_snapshot(&mut self) {
        dispatch_vm!(self.rollback_to_the_latest_snapshot())
>>>>>>> 7c137b72
    }

    fn pop_snapshot_no_rollback(&mut self) {
        dispatch_vm!(self.pop_snapshot_no_rollback())
    }
}

impl<S: WriteStorage, H: HistoryMode> VmInstance<S, H> {
    pub fn new_with_specific_version(
        l1_batch_env: L1BatchEnv,
        system_env: SystemEnv,
        storage_view: StoragePtr<S>,
        vm_version: VmVersion,
    ) -> Self {
        match vm_version {
            VmVersion::M5WithoutRefunds => {
                let vm = crate::vm_m5::Vm::new_with_subversion(
                    l1_batch_env,
                    system_env,
                    storage_view,
                    crate::vm_m5::vm_instance::MultiVMSubversion::V1,
                );
                VmInstance::VmM5(vm)
            }
            VmVersion::M5WithRefunds => {
                let vm = crate::vm_m5::Vm::new_with_subversion(
                    l1_batch_env,
                    system_env,
                    storage_view,
                    crate::vm_m5::vm_instance::MultiVMSubversion::V2,
                );
                VmInstance::VmM5(vm)
            }
            VmVersion::M6Initial => {
                let vm = crate::vm_m6::Vm::new_with_subversion(
                    l1_batch_env,
                    system_env,
                    storage_view,
                    crate::vm_m6::vm_instance::MultiVMSubversion::V1,
                );
                VmInstance::VmM6(vm)
            }
            VmVersion::M6BugWithCompressionFixed => {
                let vm = crate::vm_m6::Vm::new_with_subversion(
                    l1_batch_env,
                    system_env,
                    storage_view,
                    crate::vm_m6::vm_instance::MultiVMSubversion::V2,
                );
                VmInstance::VmM6(vm)
            }
            VmVersion::Vm1_3_2 => {
                let vm = crate::vm_1_3_2::Vm::new(l1_batch_env, system_env, storage_view);
                VmInstance::Vm1_3_2(vm)
            }
            VmVersion::VmVirtualBlocks => {
                let vm = crate::vm_virtual_blocks::Vm::new(l1_batch_env, system_env, storage_view);
                VmInstance::VmVirtualBlocks(vm)
            }
            VmVersion::VmVirtualBlocksRefundsEnhancement => {
                let vm =
                    crate::vm_refunds_enhancement::Vm::new(l1_batch_env, system_env, storage_view);
                VmInstance::VmVirtualBlocksRefundsEnhancement(vm)
            }
            VmVersion::VmBoojumIntegration => {
                let vm = crate::vm_latest::Vm::new(l1_batch_env, system_env, storage_view);
                VmInstance::VmBoojumIntegration(vm)
            }
            VmInstanceVersion::VmBoojumIntegration(vm) => vm.pop_snapshot_no_rollback(),
        }
    }
}<|MERGE_RESOLUTION|>--- conflicted
+++ resolved
@@ -12,57 +12,6 @@
 use crate::tracers::TracerDispatcher;
 
 #[derive(Debug)]
-<<<<<<< HEAD
-pub(crate) enum VmInstanceVersion<S: ReadStorage, H: HistoryMode> {
-    VmM5(Box<crate::vm_m5::VmInstance<StorageView<S>>>),
-    VmM6(Box<crate::vm_m6::VmInstance<StorageView<S>, H::VmM6Mode>>),
-    Vm1_3_2(Box<crate::vm_1_3_2::VmInstance<StorageView<S>, H::Vm1_3_2Mode>>),
-    VmVirtualBlocks(Box<crate::vm_virtual_blocks::Vm<StorageView<S>, H::VmVirtualBlocksMode>>),
-    VmVirtualBlocksRefundsEnhancement(
-        Box<
-            crate::vm_refunds_enhancement::Vm<StorageView<S>, H::VmVirtualBlocksRefundsEnhancement>,
-        >,
-    ),
-    VmBoojumIntegration(Box<crate::vm_latest::Vm<StorageView<S>, H::VmBoojumIntegration>>),
-}
-
-impl<S: ReadStorage, H: HistoryMode> VmInstance<S, H> {
-    /// Push tx into memory for the future execution
-    pub fn push_transaction(&mut self, tx: &zksync_types::Transaction) {
-        match &mut self.vm {
-            VmInstanceVersion::VmM5(vm) => {
-                crate::vm_m5::vm_with_bootloader::push_transaction_to_bootloader_memory(
-                    vm,
-                    tx,
-                    self.system_env.execution_mode.glue_into(),
-                )
-            }
-            VmInstanceVersion::VmM6(vm) => {
-                crate::vm_m6::vm_with_bootloader::push_transaction_to_bootloader_memory(
-                    vm,
-                    tx,
-                    self.system_env.execution_mode.glue_into(),
-                    None,
-                )
-            }
-            VmInstanceVersion::Vm1_3_2(vm) => {
-                crate::vm_1_3_2::vm_with_bootloader::push_transaction_to_bootloader_memory(
-                    vm,
-                    tx,
-                    self.system_env.execution_mode.glue_into(),
-                    None,
-                )
-            }
-            VmInstanceVersion::VmVirtualBlocks(vm) => {
-                vm.push_transaction(tx.clone());
-            }
-            VmInstanceVersion::VmVirtualBlocksRefundsEnhancement(vm) => {
-                vm.push_transaction(tx.clone());
-            }
-            VmInstanceVersion::VmBoojumIntegration(vm) => {
-                vm.push_transaction(tx.clone());
-            }
-=======
 pub enum VmInstance<S: WriteStorage, H: HistoryMode> {
     VmM5(crate::vm_m5::Vm<S, H>),
     VmM6(crate::vm_m6::Vm<S, H>),
@@ -81,7 +30,6 @@
             VmInstance::VmVirtualBlocks(vm) => vm.$function($($params)*),
             VmInstance::VmVirtualBlocksRefundsEnhancement(vm) => vm.$function($($params)*),
             VmInstance::VmBoojumIntegration(vm) => vm.$function($($params)*),
->>>>>>> 7c137b72
         }
     };
 }
@@ -95,177 +43,13 @@
         Self::new_with_specific_version(batch_env, system_env, storage_view, vm_version)
     }
 
-<<<<<<< HEAD
-    /// Return the results of execution of all batch
-    pub fn finish_batch(&mut self) -> FinishedL1Batch {
-        match &mut self.vm {
-            VmInstanceVersion::VmM5(vm) => vm
-                .execute_till_block_end(
-                    crate::vm_m5::vm_with_bootloader::BootloaderJobType::BlockPostprocessing,
-                )
-                .glue_into(),
-            VmInstanceVersion::VmM6(vm) => vm
-                .execute_till_block_end(
-                    crate::vm_m6::vm_with_bootloader::BootloaderJobType::BlockPostprocessing,
-                )
-                .glue_into(),
-            VmInstanceVersion::Vm1_3_2(vm) => vm
-                .execute_till_block_end(
-                    crate::vm_1_3_2::vm_with_bootloader::BootloaderJobType::BlockPostprocessing,
-                )
-                .glue_into(),
-            VmInstanceVersion::VmVirtualBlocks(vm) => {
-                let result = vm.execute(VmExecutionMode::Batch.glue_into());
-                let execution_state = vm.get_current_execution_state();
-                let bootloader_memory = vm.get_bootloader_memory();
-                FinishedL1Batch {
-                    block_tip_execution_result: result.glue_into(),
-                    final_execution_state: execution_state.glue_into(),
-                    final_bootloader_memory: Some(bootloader_memory),
-                }
-            }
-            VmInstanceVersion::VmVirtualBlocksRefundsEnhancement(vm) => {
-                let result = vm.execute(VmExecutionMode::Batch);
-                let execution_state = vm.get_current_execution_state();
-                let bootloader_memory = vm.get_bootloader_memory();
-                FinishedL1Batch {
-                    block_tip_execution_result: result,
-                    final_execution_state: execution_state,
-                    final_bootloader_memory: Some(bootloader_memory),
-                }
-            }
-            VmInstanceVersion::VmBoojumIntegration(vm) => {
-                let result = vm.execute(VmExecutionMode::Batch);
-                let execution_state = vm.get_current_execution_state();
-                let bootloader_memory = vm.get_bootloader_memory();
-                FinishedL1Batch {
-                    block_tip_execution_result: result,
-                    final_execution_state: execution_state,
-                    final_bootloader_memory: Some(bootloader_memory),
-                }
-            }
-        }
-=======
     /// Push tx into memory for the future execution
     fn push_transaction(&mut self, tx: zksync_types::Transaction) {
         dispatch_vm!(self.push_transaction(tx))
->>>>>>> 7c137b72
     }
 
     /// Execute the batch without stops after each tx.
     /// This method allows to execute the part  of the VM cycle after executing all txs.
-<<<<<<< HEAD
-    pub fn execute_block_tip(&mut self) -> crate::interface::VmExecutionResultAndLogs {
-        match &mut self.vm {
-            VmInstanceVersion::VmM5(vm) => vm.execute_block_tip().glue_into(),
-            VmInstanceVersion::VmM6(vm) => vm.execute_block_tip().glue_into(),
-            VmInstanceVersion::Vm1_3_2(vm) => vm.execute_block_tip().glue_into(),
-            VmInstanceVersion::VmVirtualBlocks(vm) => vm
-                .execute(VmExecutionMode::Bootloader.glue_into())
-                .glue_into(),
-            VmInstanceVersion::VmVirtualBlocksRefundsEnhancement(vm) => {
-                vm.execute(VmExecutionMode::Bootloader)
-            }
-            VmInstanceVersion::VmBoojumIntegration(vm) => vm.execute(VmExecutionMode::Bootloader),
-        }
-    }
-
-    /// Execute next transaction and stop vm right after next transaction execution
-    pub fn execute_next_transaction(&mut self) -> crate::interface::VmExecutionResultAndLogs {
-        match &mut self.vm {
-            VmInstanceVersion::VmM5(vm) => match self.system_env.execution_mode {
-                TxExecutionMode::VerifyExecute => vm.execute_next_tx().glue_into(),
-                TxExecutionMode::EstimateFee | TxExecutionMode::EthCall => vm
-                    .execute_till_block_end(
-                        crate::vm_m5::vm_with_bootloader::BootloaderJobType::TransactionExecution,
-                    )
-                    .glue_into(),
-            },
-            VmInstanceVersion::VmM6(vm) => {
-                match self.system_env.execution_mode {
-                    TxExecutionMode::VerifyExecute => {
-                        // Even that call tracer is supported by vm vm1.3.2, we don't use it for multivm
-                        vm.execute_next_tx(
-                            self.system_env.default_validation_computational_gas_limit,
-                            false,
-                        )
-                        .glue_into()
-                    }
-                    TxExecutionMode::EstimateFee | TxExecutionMode::EthCall => vm
-                        .execute_till_block_end(
-                             crate::vm_m6::vm_with_bootloader::BootloaderJobType::TransactionExecution,
-                        )
-                        .glue_into(),
-                }
-            }
-            VmInstanceVersion::Vm1_3_2(vm) => {
-                match self.system_env.execution_mode {
-                    TxExecutionMode::VerifyExecute => {
-                        // Even that call tracer is supported by vm vm1.3.2, we don't use it for multivm
-                        vm.execute_next_tx(
-                            self.system_env.default_validation_computational_gas_limit,
-                            false,
-                        )
-                        .glue_into()
-                    }
-                    TxExecutionMode::EstimateFee | TxExecutionMode::EthCall => vm
-                        .execute_till_block_end(
-                            crate::vm_1_3_2::vm_with_bootloader::BootloaderJobType::TransactionExecution,
-                        )
-                        .glue_into(),
-                }
-            }
-            VmInstanceVersion::VmVirtualBlocks(vm) => {
-                vm.execute(VmExecutionMode::OneTx.glue_into()).glue_into()
-            }
-            VmInstanceVersion::VmVirtualBlocksRefundsEnhancement(vm) => {
-                vm.execute(VmExecutionMode::OneTx)
-            }
-            VmInstanceVersion::VmBoojumIntegration(vm) => vm.execute(VmExecutionMode::OneTx),
-        }
-    }
-
-    /// Get compressed bytecodes of the last executed transaction
-    pub fn get_last_tx_compressed_bytecodes(&self) -> Vec<CompressedBytecodeInfo> {
-        match &self.vm {
-            VmInstanceVersion::VmVirtualBlocks(vm) => vm.get_last_tx_compressed_bytecodes(),
-            VmInstanceVersion::VmVirtualBlocksRefundsEnhancement(vm) => {
-                vm.get_last_tx_compressed_bytecodes()
-            }
-            VmInstanceVersion::VmBoojumIntegration(vm) => vm.get_last_tx_compressed_bytecodes(),
-            _ => self.last_tx_compressed_bytecodes.clone(),
-        }
-    }
-
-    /// Execute next transaction with custom tracers
-    pub fn inspect_next_transaction(
-        &mut self,
-        tracers: Vec<Box<dyn MultivmTracer<StorageView<S>, H>>>,
-    ) -> crate::interface::VmExecutionResultAndLogs {
-        match &mut self.vm {
-            VmInstanceVersion::VmVirtualBlocks(vm) => vm
-                .inspect(
-                    tracers
-                        .into_iter()
-                        .map(|tracer| tracer.vm_virtual_blocks())
-                        .collect(),
-                    VmExecutionMode::OneTx.glue_into(),
-                )
-                .glue_into(),
-            VmInstanceVersion::VmVirtualBlocksRefundsEnhancement(vm) => vm.inspect(
-                tracers
-                    .into_iter()
-                    .map(|tracer| tracer.vm_refunds_enhancement())
-                    .collect(),
-                VmExecutionMode::OneTx,
-            ),
-            VmInstanceVersion::VmBoojumIntegration(vm) => vm.inspect(
-                tracers.into_iter().map(|tracer| tracer.latest()).collect(),
-                VmExecutionMode::OneTx,
-            ),
-            _ => self.execute_next_transaction(),
-        }
-=======
     fn execute(&mut self, execution_mode: VmExecutionMode) -> VmExecutionResultAndLogs {
         dispatch_vm!(self.execute(execution_mode))
     }
@@ -294,7 +78,6 @@
 
     fn get_current_execution_state(&self) -> CurrentExecutionState {
         dispatch_vm!(self.get_current_execution_state())
->>>>>>> 7c137b72
     }
 
     /// Execute transaction with optional bytecode compression.
@@ -302,162 +85,8 @@
         &mut self,
         tx: zksync_types::Transaction,
         with_compression: bool,
-<<<<<<< HEAD
-    ) -> Result<
-        crate::interface::VmExecutionResultAndLogs,
-        crate::interface::BytecodeCompressionError,
-    > {
-        match &mut self.vm {
-            VmInstanceVersion::VmM5(vm) => {
-                crate::vm_m5::vm_with_bootloader::push_transaction_to_bootloader_memory(
-                    vm,
-                    &tx,
-                    self.system_env.execution_mode.glue_into(),
-                );
-                Ok(vm.execute_next_tx().glue_into())
-            }
-            VmInstanceVersion::VmM6(vm) => {
-                use crate::vm_m6::storage::Storage;
-                let bytecodes = if with_compression {
-                    let deps = tx.execute.factory_deps.as_deref().unwrap_or_default();
-                    let mut deps_hashes = HashSet::with_capacity(deps.len());
-                    let mut bytecode_hashes = vec![];
-                    let filtered_deps = deps.iter().filter_map(|bytecode| {
-                        let bytecode_hash = hash_bytecode(bytecode);
-                        let is_known = !deps_hashes.insert(bytecode_hash)
-                            || vm
-                                .state
-                                .storage
-                                .storage
-                                .get_ptr()
-                                .borrow_mut()
-                                .is_bytecode_exists(&bytecode_hash);
-
-                        if is_known {
-                            None
-                        } else {
-                            bytecode_hashes.push(bytecode_hash);
-                            CompressedBytecodeInfo::from_original(bytecode.clone()).ok()
-                        }
-                    });
-                    let compressed_bytecodes: Vec<_> = filtered_deps.collect();
-
-                    self.last_tx_compressed_bytecodes = compressed_bytecodes.clone();
-                    crate::vm_m6::vm_with_bootloader::push_transaction_to_bootloader_memory(
-                        vm,
-                        &tx,
-                        self.system_env.execution_mode.glue_into(),
-                        Some(compressed_bytecodes),
-                    );
-                    bytecode_hashes
-                } else {
-                    crate::vm_m6::vm_with_bootloader::push_transaction_to_bootloader_memory(
-                        vm,
-                        &tx,
-                        self.system_env.execution_mode.glue_into(),
-                        Some(vec![]),
-                    );
-                    vec![]
-                };
-
-                // Even that call tracer is supported by vm m6, we don't use it for multivm
-                let result = vm
-                    .execute_next_tx(
-                        self.system_env.default_validation_computational_gas_limit,
-                        false,
-                    )
-                    .glue_into();
-                if bytecodes.iter().any(|info| {
-                    !vm.state
-                        .storage
-                        .storage
-                        .get_ptr()
-                        .borrow_mut()
-                        .is_bytecode_exists(info)
-                }) {
-                    Err(crate::interface::BytecodeCompressionError::BytecodeCompressionFailed)
-                } else {
-                    Ok(result)
-                }
-            }
-            VmInstanceVersion::Vm1_3_2(vm) => {
-                use crate::vm_m6::storage::Storage;
-                let bytecodes = if with_compression {
-                    let deps = tx.execute.factory_deps.as_deref().unwrap_or_default();
-                    let mut deps_hashes = HashSet::with_capacity(deps.len());
-                    let mut bytecode_hashes = vec![];
-                    let filtered_deps = deps.iter().filter_map(|bytecode| {
-                        let bytecode_hash = hash_bytecode(bytecode);
-                        let is_known = !deps_hashes.insert(bytecode_hash)
-                            || vm
-                                .state
-                                .storage
-                                .storage
-                                .get_ptr()
-                                .borrow_mut()
-                                .is_bytecode_exists(&bytecode_hash);
-
-                        if is_known {
-                            None
-                        } else {
-                            bytecode_hashes.push(bytecode_hash);
-                            CompressedBytecodeInfo::from_original(bytecode.clone()).ok()
-                        }
-                    });
-                    let compressed_bytecodes: Vec<_> = filtered_deps.collect();
-
-                    self.last_tx_compressed_bytecodes = compressed_bytecodes.clone();
-                    crate::vm_1_3_2::vm_with_bootloader::push_transaction_to_bootloader_memory(
-                        vm,
-                        &tx,
-                        self.system_env.execution_mode.glue_into(),
-                        Some(compressed_bytecodes),
-                    );
-                    bytecode_hashes
-                } else {
-                    crate::vm_1_3_2::vm_with_bootloader::push_transaction_to_bootloader_memory(
-                        vm,
-                        &tx,
-                        self.system_env.execution_mode.glue_into(),
-                        Some(vec![]),
-                    );
-                    vec![]
-                };
-
-                // Even that call tracer is supported by vm m6, we don't use it for multivm
-                let result = vm
-                    .execute_next_tx(
-                        self.system_env.default_validation_computational_gas_limit,
-                        false,
-                    )
-                    .glue_into();
-                if bytecodes.iter().any(|info| {
-                    !vm.state
-                        .storage
-                        .storage
-                        .get_ptr()
-                        .borrow_mut()
-                        .is_bytecode_exists(info)
-                }) {
-                    Err(crate::interface::BytecodeCompressionError::BytecodeCompressionFailed)
-                } else {
-                    Ok(result)
-                }
-            }
-            VmInstanceVersion::VmVirtualBlocks(vm) => vm
-                .execute_transaction_with_bytecode_compression(tx, with_compression)
-                .glue_into(),
-            VmInstanceVersion::VmVirtualBlocksRefundsEnhancement(vm) => {
-                vm.execute_transaction_with_bytecode_compression(tx, with_compression)
-            }
-            VmInstanceVersion::VmBoojumIntegration(vm) => {
-                vm.execute_transaction_with_bytecode_compression(tx, with_compression)
-            }
-        }
-=======
     ) -> Result<VmExecutionResultAndLogs, crate::interface::BytecodeCompressionError> {
         dispatch_vm!(self.execute_transaction_with_bytecode_compression(tx, with_compression))
->>>>>>> 7c137b72
     }
 
     /// Inspect transaction with optional bytecode compression.
@@ -466,127 +95,6 @@
         dispatcher: Self::TracerDispatcher,
         tx: zksync_types::Transaction,
         with_compression: bool,
-<<<<<<< HEAD
-    ) -> Result<
-        crate::interface::VmExecutionResultAndLogs,
-        crate::interface::BytecodeCompressionError,
-    > {
-        match &mut self.vm {
-            VmInstanceVersion::VmVirtualBlocks(vm) => vm
-                .inspect_transaction_with_bytecode_compression(
-                    tracers
-                        .into_iter()
-                        .map(|tracer| tracer.vm_virtual_blocks())
-                        .collect(),
-                    tx,
-                    with_compression,
-                )
-                .glue_into(),
-            VmInstanceVersion::VmVirtualBlocksRefundsEnhancement(vm) => vm
-                .inspect_transaction_with_bytecode_compression(
-                    tracers
-                        .into_iter()
-                        .map(|tracer| tracer.vm_refunds_enhancement())
-                        .collect(),
-                    tx,
-                    with_compression,
-                ),
-            VmInstanceVersion::VmBoojumIntegration(vm) => vm
-                .inspect_transaction_with_bytecode_compression(
-                    tracers.into_iter().map(|tracer| tracer.latest()).collect(),
-                    tx,
-                    with_compression,
-                ),
-            _ => {
-                self.last_tx_compressed_bytecodes = vec![];
-                self.execute_transaction_with_bytecode_compression(tx, with_compression)
-            }
-        }
-    }
-
-    pub fn start_new_l2_block(&mut self, l2_block_env: L2BlockEnv) {
-        match &mut self.vm {
-            VmInstanceVersion::VmVirtualBlocks(vm) => {
-                vm.start_new_l2_block(l2_block_env.glue_into());
-            }
-            VmInstanceVersion::VmVirtualBlocksRefundsEnhancement(vm) => {
-                vm.start_new_l2_block(l2_block_env);
-            }
-            VmInstanceVersion::VmBoojumIntegration(vm) => {
-                vm.start_new_l2_block(l2_block_env);
-            }
-            _ => {}
-        }
-    }
-
-    pub fn record_vm_memory_metrics(&self) -> Option<VmMemoryMetrics> {
-        match &self.vm {
-            VmInstanceVersion::VmM5(_) => None,
-            VmInstanceVersion::VmM6(vm) => Some(VmMemoryMetrics {
-                event_sink_inner: vm.state.event_sink.get_size(),
-                event_sink_history: vm.state.event_sink.get_history_size(),
-                memory_inner: vm.state.memory.get_size(),
-                memory_history: vm.state.memory.get_history_size(),
-                decommittment_processor_inner: vm.state.decommittment_processor.get_size(),
-                decommittment_processor_history: vm
-                    .state
-                    .decommittment_processor
-                    .get_history_size(),
-                storage_inner: vm.state.storage.get_size(),
-                storage_history: vm.state.storage.get_history_size(),
-            }),
-            VmInstanceVersion::Vm1_3_2(vm) => Some(VmMemoryMetrics {
-                event_sink_inner: vm.state.event_sink.get_size(),
-                event_sink_history: vm.state.event_sink.get_history_size(),
-                memory_inner: vm.state.memory.get_size(),
-                memory_history: vm.state.memory.get_history_size(),
-                decommittment_processor_inner: vm.state.decommittment_processor.get_size(),
-                decommittment_processor_history: vm
-                    .state
-                    .decommittment_processor
-                    .get_history_size(),
-                storage_inner: vm.state.storage.get_size(),
-                storage_history: vm.state.storage.get_history_size(),
-            }),
-            VmInstanceVersion::VmVirtualBlocks(vm) => {
-                Some(vm.record_vm_memory_metrics().glue_into())
-            }
-            VmInstanceVersion::VmVirtualBlocksRefundsEnhancement(vm) => {
-                Some(vm.record_vm_memory_metrics())
-            }
-            VmInstanceVersion::VmBoojumIntegration(vm) => Some(vm.record_vm_memory_metrics()),
-        }
-    }
-}
-
-impl<S: ReadStorage> VmInstance<S, crate::vm_latest::HistoryEnabled> {
-    pub fn make_snapshot(&mut self) {
-        match &mut self.vm {
-            VmInstanceVersion::VmM5(vm) => vm.save_current_vm_as_snapshot(),
-            VmInstanceVersion::VmM6(vm) => vm.save_current_vm_as_snapshot(),
-            VmInstanceVersion::Vm1_3_2(vm) => vm.save_current_vm_as_snapshot(),
-            VmInstanceVersion::VmVirtualBlocks(vm) => vm.make_snapshot(),
-            VmInstanceVersion::VmVirtualBlocksRefundsEnhancement(vm) => vm.make_snapshot(),
-            VmInstanceVersion::VmBoojumIntegration(vm) => vm.make_snapshot(),
-        }
-    }
-
-    pub fn rollback_to_the_latest_snapshot(&mut self) {
-        match &mut self.vm {
-            VmInstanceVersion::VmM5(vm) => vm.rollback_to_latest_snapshot_popping(),
-            VmInstanceVersion::VmM6(vm) => vm.rollback_to_latest_snapshot_popping(),
-            VmInstanceVersion::Vm1_3_2(vm) => vm.rollback_to_latest_snapshot_popping(),
-            VmInstanceVersion::VmVirtualBlocks(vm) => {
-                vm.rollback_to_the_latest_snapshot();
-            }
-            VmInstanceVersion::VmVirtualBlocksRefundsEnhancement(vm) => {
-                vm.rollback_to_the_latest_snapshot();
-            }
-            VmInstanceVersion::VmBoojumIntegration(vm) => {
-                vm.rollback_to_the_latest_snapshot();
-            }
-        }
-=======
     ) -> Result<VmExecutionResultAndLogs, crate::interface::BytecodeCompressionError> {
         dispatch_vm!(self.inspect_transaction_with_bytecode_compression(
             dispatcher.into(),
@@ -614,7 +122,6 @@
 
     fn rollback_to_the_latest_snapshot(&mut self) {
         dispatch_vm!(self.rollback_to_the_latest_snapshot())
->>>>>>> 7c137b72
     }
 
     fn pop_snapshot_no_rollback(&mut self) {
